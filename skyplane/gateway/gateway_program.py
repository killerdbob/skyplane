from typing import Optional, List, Tuple
import json
from collections import defaultdict


class GatewayOperator:
    def __init__(self, op_type):
        self.op_type = op_type
        self.children = []
        self.handle = None

    def add_children(self, children):
        self.children.extend(children)

    def add_child(self, child):
        self.children.append(child)

    def set_handle(self, handle: str):
        self.handle = handle

    def to_dict(self):
        if len(self.children) == 0:
            return {**self.__dict__, **{"children": []}}

        return {**self.__dict__, **{"children": [child.to_dict() for child in self.children]}}

    def to_json(self):
        return json.dumps(self.to_dict())

    def __repr__(self):
        return self.to_json()


class GatewaySend(GatewayOperator):
    def __init__(
        self,
        target_gateway_id: str,
        region: str,
        num_connections: int = 32,
        private_ip: bool = False,
    ):
        super().__init__("send")
        self.target_gateway_id = target_gateway_id  # gateway to send to
        self.region = region  # region to send to
        self.num_connections = num_connections  # default this for now
        self.private_ip = private_ip  # whether to send to private or public IP (private for GCP->GCP)


class GatewayReceive(GatewayOperator):
    def __init__(self, max_pending_chunks: int = 1000):
        super().__init__("receive")
        self.max_pending_chunks = max_pending_chunks


class GatewayGenData(GatewayOperator):
    def __init__(self, size_mb: int):
        super().__init__("gen_data")
        self.size_mb = size_mb


class GatewayReadObjectStore(GatewayOperator):
    def __init__(self, bucket_name: str, bucket_region: str, num_connections: int = 32):
        super().__init__("read_object_store")
        self.bucket_name = bucket_name
        self.bucket_region = bucket_region
        self.num_connections = num_connections


class GatewayWriteObjectStore(GatewayOperator):
    def __init__(self, bucket_name: str, bucket_region: str, num_connections: int = 32, key_prefix: Optional[str] = ""):
        super().__init__("write_object_store")
        self.bucket_name = bucket_name
        self.bucket_region = bucket_region
        self.num_connections = num_connections
        self.key_prefix = key_prefix


class GatewayWriteLocal(GatewayOperator):
    def __init__(self, path: Optional[str] = None):
        super().__init__("write_local")
        self.path = path


class GatewayMuxAnd(GatewayOperator):
    def __init__(self):
        super().__init__("mux_and")


class GatewayMuxOr(GatewayOperator):
    def __init__(self):
        super().__init__("mux_or")


class GatewayCompress(GatewayOperator):
    def __init__(self, compress: bool = False):
        super().__init__("compress")
        self.compress = compress


class GatewayDecompress(GatewayOperator):
    def __init__(self, compress: bool = False):
        super().__init__("decompress")
        self.compress = compress


class GatewayEncrypt(GatewayOperator):
    def __init__(self, encrypt: bool = False, e2ee_key_bytes: Optional[str] = None):
        super().__init__("encrypt")
        self.encrypt = encrypt
        self.e2ee_key_bytes = e2ee_key_bytes


class GatewayDecrypt(GatewayOperator):
    def __init__(self, decrypt: bool = False, e2ee_key_bytes: Optional[str] = None):
        super().__init__("decrypt")
        self.decrypt = decrypt
        self.e2ee_key_bytes = e2ee_key_bytes


class GatewayProgram:

    """
    GatewayProgram is a class that defines the local topology for a gateway (i.e. how to handle chunks)
    We intend to extend GatewayProgram to eventually support operations on chunk data.
    """

    ip_address = None

    def __init__(self):
        self._plan = defaultdict(list)
        self._ops = {}

    def get_operators(self) -> List[GatewayOperator]:
        return list(self._ops.values())

<<<<<<< HEAD
    def add_operators(self, ops: List[GatewayOperator], parent_handle: Optional[str] = None, partition_id: Optional[str] = "default"):
=======
    def add_operators(self, ops: List[GatewayOperator], parent_handle: Optional[str] = None, partition_id: Optional[Tuple] = None):
>>>>>>> 7592f5f2
        parent_op = self._ops[parent_handle] if parent_handle else None
        ops_handles = []
        for op in ops:
            ops_handles.append(self.add_operator(op, parent_op.handle, partition_id))

        return ops_handles

<<<<<<< HEAD
    def add_operator(self, op: GatewayOperator, parent_handle: Optional[str] = None, partition_id: Optional[str] = "default"):
=======
    def add_operator(self, op: GatewayOperator, parent_handle: Optional[str] = None, partition_id: Optional[Tuple] = None):
>>>>>>> 7592f5f2
        parent_op = self._ops[parent_handle] if parent_handle else None
        if not parent_op:  # root operation
            self._plan[partition_id].append(op)
        else:
            parent_op.add_child(op)
        op.set_handle(f"operator_{len(list(self._ops.keys()))}")
        self._ops[op.handle] = op
        return op.handle

    def to_dict(self):
        """
        Return dictionary representation of all partitions and gateway partitions.
        Partitions with equivalent programs are grouped together to save space.
        """
        program_all = []
        for partition_id, op_list in self._plan.items():
            partition_id = list(partition_id)  # convert tuple to list

            # build gateway program representation
            program = []
            for op in op_list:
                program.append(op.to_dict())

            # check if any existing
            exists = False
            for p in program_all:
                if p["value"] == program:  # equivalent partition exists
                    for pid in partition_id:
                        p["partitions"].append(pid)
                    exists = True
                    break
            if not exists:
                program_all.append({"value": program, "partitions": partition_id})

        return program_all

    def to_json(self):
        return json.dumps(self.to_dict())<|MERGE_RESOLUTION|>--- conflicted
+++ resolved
@@ -133,11 +133,7 @@
     def get_operators(self) -> List[GatewayOperator]:
         return list(self._ops.values())
 
-<<<<<<< HEAD
     def add_operators(self, ops: List[GatewayOperator], parent_handle: Optional[str] = None, partition_id: Optional[str] = "default"):
-=======
-    def add_operators(self, ops: List[GatewayOperator], parent_handle: Optional[str] = None, partition_id: Optional[Tuple] = None):
->>>>>>> 7592f5f2
         parent_op = self._ops[parent_handle] if parent_handle else None
         ops_handles = []
         for op in ops:
@@ -145,11 +141,7 @@
 
         return ops_handles
 
-<<<<<<< HEAD
     def add_operator(self, op: GatewayOperator, parent_handle: Optional[str] = None, partition_id: Optional[str] = "default"):
-=======
-    def add_operator(self, op: GatewayOperator, parent_handle: Optional[str] = None, partition_id: Optional[Tuple] = None):
->>>>>>> 7592f5f2
         parent_op = self._ops[parent_handle] if parent_handle else None
         if not parent_op:  # root operation
             self._plan[partition_id].append(op)
